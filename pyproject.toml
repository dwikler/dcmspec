[project]
name = "dcmspec"
<<<<<<< HEAD
version = "0.3.0"
=======
version = "0.2.2"
>>>>>>> ada2d55a
description = "Toolkit for extracting, parsing, and processing DICOM specifications."
authors = [{ name = "David Wikler", email = "david.wikler@ulb.be" }]
license = { text = "Apache-2.0" }
readme = "README.md"
requires-python = ">=3.10,<4.0"
keywords = ["DICOM", "python"]
classifiers = [
    "Development Status :: 3 - Alpha",
    "Intended Audience :: Developers",
    "Intended Audience :: Healthcare Industry",
    "License :: OSI Approved :: Apache Software License",
    "Programming Language :: Python :: 3",
    "Programming Language :: Python :: 3.10",
    "Programming Language :: Python :: 3.11",
    "Programming Language :: Python :: 3.12",
    "Programming Language :: Python :: 3 :: Only",
    "Operating System :: OS Independent",
    "Topic :: Software Development :: Libraries",
    "Topic :: Scientific/Engineering :: Medical Science Apps.",
]
dependencies = [
    "anytree (>=2.13.0,<3.0.0)",
    "platformdirs (>=4.3.8,<5.0.0)",
    "unidecode (>=1.4.0,<2.0.0)",
    "bs4 (>=0.0.2,<0.0.3)",
    "requests (>=2.32.3,<3.0.0)",
    "lxml (>=5.4.0,<6.0.0)",
    "rich (>=14.0.0,<15.0.0)",
]

[project.urls]
Homepage = "https://github.com/dwikler/dcmspec"
Documentation = "https://dwikler.github.io/dcmspec/"
Source = "https://github.com/dwikler/dcmspec"
Changelog = "https://dwikler.github.io/dcmspec/changelog/"
Issues = "https://github.com/dwikler/dcmspec/issues"

[project.optional-dependencies]
pdf = [
    "pdfplumber (>=0.11.7,<0.12.0)",
    "camelot-py (>=1.0.0,<2.0.0)",
    "pandas (>=2.3.1,<3.0.0)",
    "openpyxl (>=3.1.5,<4.0.0)",
    "opencv-python-headless (>=4.12.0.88,<5.0.0)",
]
gui = ["tkhtmlview (>=0.3.1,<0.4.0)"]

[tool.poetry]
packages = [{ include = "dcmspec", from = "src" }]
include = ["README.md", "LICENSE", "CHANGELOG.md", "src/dcmspec/*"]
exclude = ["src/dcmspec/tests/*", "src/dcmspec/.DS_Store"]

[tool.poetry.group.dev.dependencies]
pytest = "^8.3.5"
pytest-cov = "^6.1.1"
mkdocs = "^1.6.1"
mkdocstrings = { extras = ["python"], version = "^0.29.1" }
mkdocs-material = "^9.6.14"

[build-system]
requires = ["poetry-core>=2.0.0,<3.0.0"]
build-backend = "poetry.core.masonry.api"

[tool.poetry.scripts]
dataelements = "dcmspec.apps.cli.dataelements:main"
iodattributes = "dcmspec.apps.cli.iodattributes:main"
uidvalues = "dcmspec.apps.cli.uidvalues:main"
iodmodules = "dcmspec.apps.cli.iodmodules:main"
upsioddimseattributes = "dcmspec.apps.cli.upsioddimseattributes:main"
tdwiicontent = "dcmspec.apps.cli.tdwiicontent:main"
upsdimseattributes = "dcmspec.apps.cli.upsdimseattributes:main"
modattributes = "dcmspec.apps.cli.modattributes:main"
iod-explorer = "dcmspec.apps.ui.iod_explorer.iod_explorer:main"

[tool.ruff]
line-length = 120
select = [
    "E",
    "F",
    "D",
] # E includes line-too-long (E501), D includes docstrings checks<|MERGE_RESOLUTION|>--- conflicted
+++ resolved
@@ -1,11 +1,9 @@
 [project]
 name = "dcmspec"
-<<<<<<< HEAD
 version = "0.3.0"
-=======
-version = "0.2.2"
->>>>>>> ada2d55a
 description = "Toolkit for extracting, parsing, and processing DICOM specifications."
+authors = [{ name = "David Wikler", email = "david.wikler@ulb.be" }]
+license = { text = "Apache-2.0" }
 authors = [{ name = "David Wikler", email = "david.wikler@ulb.be" }]
 license = { text = "Apache-2.0" }
 readme = "README.md"
@@ -56,11 +54,15 @@
 packages = [{ include = "dcmspec", from = "src" }]
 include = ["README.md", "LICENSE", "CHANGELOG.md", "src/dcmspec/*"]
 exclude = ["src/dcmspec/tests/*", "src/dcmspec/.DS_Store"]
+packages = [{ include = "dcmspec", from = "src" }]
+include = ["README.md", "LICENSE", "CHANGELOG.md", "src/dcmspec/*"]
+exclude = ["src/dcmspec/tests/*", "src/dcmspec/.DS_Store"]
 
 [tool.poetry.group.dev.dependencies]
 pytest = "^8.3.5"
 pytest-cov = "^6.1.1"
 mkdocs = "^1.6.1"
+mkdocstrings = { extras = ["python"], version = "^0.29.1" }
 mkdocstrings = { extras = ["python"], version = "^0.29.1" }
 mkdocs-material = "^9.6.14"
 
@@ -85,4 +87,10 @@
     "E",
     "F",
     "D",
+] # E includes line-too-long (E501), D includes docstrings checks
+
+select = [
+    "E",
+    "F",
+    "D",
 ] # E includes line-too-long (E501), D includes docstrings checks