[project]
name = "dcmspec"
version = "0.2.1"
description = "Toolkit for extracting, parsing, and processing DICOM specifications."
authors = [
    {name = "David Wikler",email = "david.wikler@ulb.be"}
]
license = {text = "Apache-2.0"}
readme = "README.md"
<<<<<<< HEAD
requires-python = ">=3.10,<4.0"
=======
requires-python = ">=3.12,<4.0"
keywords = ["DICOM", "python"]
classifiers = [
    "Development Status :: 3 - Alpha",
    "Intended Audience :: Developers",
    "Intended Audience :: Healthcare Industry",
    "License :: OSI Approved :: Apache Software License",
    "Programming Language :: Python :: 3",
    "Programming Language :: Python :: 3.12",
    "Operating System :: OS Independent",
    "Topic :: Software Development :: Libraries",
    "Topic :: Scientific/Engineering :: Medical Science Apps.",
]
>>>>>>> a9a2e5aa
dependencies = [
    "anytree (>=2.13.0,<3.0.0)",
    "platformdirs (>=4.3.8,<5.0.0)",
    "unidecode (>=1.4.0,<2.0.0)",
    "bs4 (>=0.0.2,<0.0.3)",
    "requests (>=2.32.3,<3.0.0)",
    "lxml (>=5.4.0,<6.0.0)",
    "rich (>=14.0.0,<15.0.0)",
]

[project.urls]
Homepage = "https://github.com/dwikler/dcmspec"
Documentation = "https://dwikler.github.io/dcmspec/"
Source = "https://github.com/dwikler/dcmspec"
Changelog = "https://dwikler.github.io/dcmspec/changelog/"
Issues = "https://github.com/dwikler/dcmspec/issues"

[project.optional-dependencies]
pdf = [
    "pdfplumber (>=0.11.7,<0.12.0)",
    "camelot-py (>=1.0.0,<2.0.0)",
    "pandas (>=2.3.1,<3.0.0)",
    "openpyxl (>=3.1.5,<4.0.0)",
    "opencv-python-headless (>=4.12.0.88,<5.0.0)",
]
gui = ["tkhtmlview (>=0.3.1,<0.4.0)"]

[tool.poetry]
packages = [{include = "dcmspec", from = "src"}]
include = [
    "README.md",
    "LICENSE",
    "CHANGELOG.md",
    "src/dcmspec/*"
]
exclude = [
    "src/dcmspec/tests/*",
    "src/dcmspec/.DS_Store",
]

[tool.poetry.group.dev.dependencies]
pytest = "^8.3.5"
pytest-cov = "^6.1.1"
mkdocs = "^1.6.1"
mkdocstrings = {extras = ["python"], version = "^0.29.1"}
mkdocs-material = "^9.6.14"

[build-system]
requires = ["poetry-core>=2.0.0,<3.0.0"]
build-backend = "poetry.core.masonry.api"

[tool.poetry.scripts]
dataelements = "dcmspec.apps.cli.dataelements:main"
iodattributes = "dcmspec.apps.cli.iodattributes:main"
uidvalues = "dcmspec.apps.cli.uidvalues:main"
iodmodules = "dcmspec.apps.cli.iodmodules:main"
upsioddimseattributes = "dcmspec.apps.cli.upsioddimseattributes:main"
tdwiicontent = "dcmspec.apps.cli.tdwiicontent:main"
upsdimseattributes = "dcmspec.apps.cli.upsdimseattributes:main"
modattributes = "dcmspec.apps.cli.modattributes:main"
iod-explorer = "dcmspec.apps.ui.iod_explorer.iod_explorer:main"

[tool.ruff]
line-length = 120
select = ["E", "F", "D"]  # E includes line-too-long (E501), D includes docstrings checks<|MERGE_RESOLUTION|>--- conflicted
+++ resolved
@@ -7,10 +7,7 @@
 ]
 license = {text = "Apache-2.0"}
 readme = "README.md"
-<<<<<<< HEAD
 requires-python = ">=3.10,<4.0"
-=======
-requires-python = ">=3.12,<4.0"
 keywords = ["DICOM", "python"]
 classifiers = [
     "Development Status :: 3 - Alpha",
@@ -18,12 +15,14 @@
     "Intended Audience :: Healthcare Industry",
     "License :: OSI Approved :: Apache Software License",
     "Programming Language :: Python :: 3",
+    "Programming Language :: Python :: 3.10",
+    "Programming Language :: Python :: 3.11",
     "Programming Language :: Python :: 3.12",
+    "Programming Language :: Python :: 3 :: Only",
     "Operating System :: OS Independent",
     "Topic :: Software Development :: Libraries",
     "Topic :: Scientific/Engineering :: Medical Science Apps.",
 ]
->>>>>>> a9a2e5aa
 dependencies = [
     "anytree (>=2.13.0,<3.0.0)",
     "platformdirs (>=4.3.8,<5.0.0)",
